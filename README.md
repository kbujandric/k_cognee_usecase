--- conflicted
+++ resolved
@@ -1,8 +1,6 @@
 # PromethAI-Memory
-<<<<<<< HEAD
+
 Memory management and testing for the AI Applications and RAGs
-=======
-
 
 
 
@@ -70,23 +68,18 @@
 
 <hr>
 
->>>>>>> 72490dbc
 
 
 
 ![Infographic Image](https://github.com/topoteretes/PromethAI-Memory/blob/main/infographic_final.png)
 
-<<<<<<< HEAD
+
 ## Production-ready modern data platform
-=======
-## The Motivation
 
-Browsing the database of theresanaiforthat.com, we can observe around [7000 new, mostly semi-finished projects](https://theresanaiforthat.com/) in the field of applied AI, whose development is fueled by new improvements in foundation models and open-source community contributions.
->>>>>>> 72490dbc
 
 Browsing the database of theresanaiforthat.com, we can observe around [7000 new, mostly semi-finished projects](https://theresanaiforthat.com/) in the field of applied AI.
 It seems it has never been easier to create a startup, build an app, and go to market… and fail.
-<<<<<<< HEAD
+
 Decades of technological advancements have led to small teams being able to do in 2023 what in 2015 required a team of dozens.
 Yet, the AI apps currently being pushed out still mostly feel and perform like demos.
 The rise of this new profession is perhaps signaling the need for a solution that is not yet there — a solution that in its essence represents a Large Language Model (LLM) — [a powerful general problem solver](https://lilianweng.github.io/posts/2023-06-23-agent/?fbclid=IwAR1p0W-Mg_4WtjOCeE8E6s7pJZlTDCDLmcXqHYVIrEVisz_D_S8LfN6Vv20) — available in the palm of your hand 24/7/365.
@@ -143,45 +136,5 @@
     --metadata "example_data/metadata.json"
 
 ```
-=======
-
-AI apps currently being pushed out still mostly feel and perform like demos.
-
-To address this issue, [dlthub](https://dlthub.com/) and [prometh.ai](http://prometh.ai/) will collaborate on productionizing a common use-case, progressing step by step. We will utilize the LLMs, frameworks, and services, refining the code until we attain a clearer understanding of what a modern LLM architecture stack might entail.
-
-We go on a journey and propose a new way to reason about Language Architecture for Agents based on cognitive sciences.
-
-#### Read more on our blog post [prometh.ai](http://prometh.ai/promethai-memory-blog-post-one)
-
-#### Or check this [Princeton paper](https://arxiv.org/abs/2309.02427) released after our demo
 
 
-## PromethAI-Memory Repo Structure
-
-The repository contains a set of folders that represent the steps in the evolution of the modern data stack from POC to production
-
-#### Level 1 - CMD script to process PDFs
-  We introduce the following concepts:
-  1. Structured output with Pydantic
-  2. CMD script to process custom PDFs
- 
-#### Level 2 - Memory Manager implemented in Python
-
-We introduce the following concepts:
-  1. Long Term Memory
-  2. Short Term Memory
-  3. Episodic Buffer
-  4. Attention Modulators
-
-The code at this level contains:
-  1. Simple PDF ingestion
-  2. FastAPI
-  3. Docker Image
-  4. Memory manager
-  5. Langchain-based Agent Simulator
-  6. Data schema
-
-## How to use
-
-Each of the folders contains a README to get started. 
->>>>>>> 72490dbc
